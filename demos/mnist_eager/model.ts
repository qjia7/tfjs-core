import * as dl from 'deeplearn';
import {MnistData} from './data';

// Hyperparameters.
const LEARNING_RATE = .1;
const BATCH_SIZE = 64;
const TRAIN_STEPS = 200;

// Data constants.
const IMAGE_SIZE = 28;
const LABELS_SIZE = 10;
const optimizer = dl.train.sgd(LEARNING_RATE);

// Variables that we want to optimize
const conv1OutputDepth = 8;
const conv1Weights = dl.variable(
    dl.randomNormal([5, 5, 1, conv1OutputDepth], 0, 0.1) as dl.Tensor4D);

const conv2InputDepth = conv1OutputDepth;
const conv2OutputDepth = 16;
const conv2Weights = dl.variable(
    dl.randomNormal([5, 5, conv2InputDepth, conv2OutputDepth], 0, 0.1) as
    dl.Tensor4D);

const fullyConnectedWeights = dl.variable(
    dl.randomNormal(
        [7 * 7 * conv2OutputDepth, LABELS_SIZE], 0,
        1 / Math.sqrt(7 * 7 * conv2OutputDepth)) as dl.Tensor2D);
const fullyConnectedBias = dl.variable(dl.zeros([LABELS_SIZE]) as dl.Tensor1D);

// Loss function
function loss(labels: dl.Tensor2D, ys: dl.Tensor2D) {
  return dl.losses.softmaxCrossEntropy(labels, ys).mean() as dl.Scalar;
}

// Our actual model
function model(inputXs: dl.Tensor2D): dl.Tensor2D {
  const xs = inputXs.as4D(-1, IMAGE_SIZE, IMAGE_SIZE, 1);

  const strides = 2;
  const pad = 0;

  // Conv 1
  const layer1 = dl.tidy(() => {
    return xs.conv2d(conv1Weights, 1, 'same')
        .relu()
        .maxPool([2, 2], strides, pad);
  });

  // Conv 2
  const layer2 = dl.tidy(() => {
    return layer1.conv2d(conv2Weights, 1, 'same')
        .relu()
        .maxPool([2, 2], strides, pad);
  });

  // Final layer
  return layer2.as2D(-1, fullyConnectedWeights.shape[0])
      .matMul(fullyConnectedWeights)
      .add(fullyConnectedBias);
}

// Train the model.
<<<<<<< HEAD
export async function train(data: MnistData) {
  let cost: dl.Scalar;
  // Warm up.
  cost = optimizer.minimize(() => {
    const batch = data.nextTrainBatch(BATCH_SIZE);
    return loss(batch.labels, model(batch.xs));
  }, true);
  await cost.data();
  const start = performance.now();
=======
export async function train(data: MnistData, log: (message: string) => void) {
  const returnCost = true;

>>>>>>> 42d1fe18
  for (let i = 0; i < TRAIN_STEPS; i++) {
    cost = optimizer.minimize(() => {
      const batch = data.nextTrainBatch(BATCH_SIZE);
      return loss(batch.labels, model(batch.xs));
    }, i === TRAIN_STEPS - 1);
  }
  const costVal = (await cost.data())[0];
  console.log('Train took', performance.now() - start, 'ms');
  console.log('cost', costVal);
}

// Predict the digit number from a batch of input images.
export function predict(x: dl.Tensor2D): number[] {
  const pred = dl.tidy(() => {
    const axis = 1;
    return model(x).argMax(axis);
  });
  return Array.from(pred.dataSync());
}

// Given a logits or label vector, return the class indices.
export function classesFromLabel(y: dl.Tensor2D): number[] {
  const axis = 1;
  const pred = y.argMax(axis);

  return Array.from(pred.dataSync());
}<|MERGE_RESOLUTION|>--- conflicted
+++ resolved
@@ -61,7 +61,6 @@
 }
 
 // Train the model.
-<<<<<<< HEAD
 export async function train(data: MnistData) {
   let cost: dl.Scalar;
   // Warm up.
@@ -71,11 +70,6 @@
   }, true);
   await cost.data();
   const start = performance.now();
-=======
-export async function train(data: MnistData, log: (message: string) => void) {
-  const returnCost = true;
-
->>>>>>> 42d1fe18
   for (let i = 0; i < TRAIN_STEPS; i++) {
     cost = optimizer.minimize(() => {
       const batch = data.nextTrainBatch(BATCH_SIZE);
